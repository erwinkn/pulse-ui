--- conflicted
+++ resolved
@@ -33,6 +33,7 @@
 	registered_css_modules,
 )
 from pulse.env import PulseMode, env
+from pulse.form import FormRegistry
 from pulse.helpers import (
 	create_task,
 	ensure_web_lock,
@@ -133,11 +134,7 @@
 	session_store: SessionStore | CookieSessionStore
 	cookie: Cookie
 	cors: CORSOptions | None
-<<<<<<< HEAD
 	forms: FormRegistry
-=======
-	channels: ChannelsManager
->>>>>>> 3aafd884
 	codegen: Codegen
 	fastapi: FastAPI
 	sio: socketio.AsyncServer  # type: ignore
@@ -211,13 +208,8 @@
 		self.cookie = cookie or session_cookie(mode=self.deployment)
 		self.cors = cors
 
-<<<<<<< HEAD
 		# Form submissions registry
 		self.forms = FormRegistry(self)
-=======
-		# Channel manager for Python <-> client messaging
-		self.channels = ChannelsManager(self)
->>>>>>> 3aafd884
 
 		self._user_to_render = defaultdict(list)
 		self._render_to_user = {}
