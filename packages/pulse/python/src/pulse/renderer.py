import inspect
from collections.abc import Callable, Sequence
from dataclasses import dataclass
from typing import (
	Any,
	Literal,
	NamedTuple,
	TypeAlias,
	TypedDict,
	cast,
)

from pulse.helpers import values_equal
from pulse.javascript_v2.context import interpreted_mode
from pulse.javascript_v2.function import AnyJsFunction, JsFunction, JsFunctionCall
from pulse.javascript_v2.imports import Import
from pulse.javascript_v2.nodes import JSExpr, to_js_expr
from pulse.vdom import (
	VDOM,
	Callback,
	Callbacks,
	ComponentNode,
	Element,
	Node,
	Props,
	VDOMNode,
)


def is_jsexpr(value: object) -> bool:
	"""Check if a value is a JSExpr, Import, JsFunction, or JsFunctionCall."""
	return isinstance(value, (JSExpr, Import, JsFunction, JsFunctionCall))


def emit_jsexpr(
	value: "JSExpr | Import | AnyJsFunction | JsFunctionCall[*tuple[Any, ...]]",
) -> str:
	"""Emit a JSExpr in interpreted mode (for client-side evaluation)."""
	with interpreted_mode():
		if isinstance(value, Import):
			return value.emit()
		if isinstance(value, JsFunction):
			# Emit as a function reference: get_object('fn_name')
			return f"get_object('{value.js_name}')"
		if isinstance(value, JsFunctionCall):
			# Emit as a function call: fn_name(arg1, arg2, ...)
			fn_name = f"get_object('{value.fn.js_name}')"
			args_js = ", ".join(to_js_expr(arg).emit() for arg in value.args)
			return f"{fn_name}({args_js})"
		return value.emit()


class ReplaceOperation(TypedDict):
	type: Literal["replace"]
	path: str
	data: VDOM


# This payload makes it easy for the client to rebuild an array of React nodes
# from the previous children array:
# - Allocate array of size N
# - For i in 0..N-1, check the following scenarios
#   - i matches the next index in `new` -> use provided tree
#   - i matches the next index in `reuse` -> reuse previous child
#   - otherwise, reuse the element at the same index
class ReconciliationOperation(TypedDict):
	type: Literal["reconciliation"]
	path: str
	N: int
	new: tuple[list[int], list[VDOM]]
	reuse: tuple[list[int], list[int]]


class UpdatePropsDelta(TypedDict, total=False):
	# Only send changed/new keys under `set` and removed keys under `remove`
	set: Props
	remove: list[str]


class UpdatePropsOperation(TypedDict):
	type: Literal["update_props"]
	path: str
	data: UpdatePropsDelta


class PathDelta(TypedDict, total=False):
	add: list[str]
	remove: list[str]


class UpdateCallbacksOperation(TypedDict):
	type: Literal["update_callbacks"]
	path: str
	data: PathDelta


class UpdateRenderPropsOperation(TypedDict):
	type: Literal["update_render_props"]
	path: str
	data: PathDelta


VDOMOperation: TypeAlias = (
	# InsertOperation,
	# RemoveOperation,
	ReplaceOperation
	| UpdatePropsOperation
	# | MoveOperation,
	| ReconciliationOperation
	| UpdateCallbacksOperation
	| UpdateRenderPropsOperation
)

RenderPath: TypeAlias = str


class RenderTree:
	root: Element
	callbacks: Callbacks
	render_props: set[str]
	jsexpr_paths: dict[str, str]  # path -> emitted JS code for interpretation

	def __init__(self, root: Element) -> None:
		self.root = root
		self.callbacks = {}
		self.render_props = set()
		self.jsexpr_paths = {}
		self.normalized: Element | None = None

	def render(self) -> VDOM:
		renderer = Renderer()
		vdom, normalized = renderer.render_tree(self.root)
		self.root = normalized
		self.callbacks = renderer.callbacks
		self.render_props = renderer.render_props
		self.jsexpr_paths = renderer.jsexpr_paths
		self.normalized = normalized
		return vdom

	def diff(self, new_tree: Element) -> list[VDOMOperation]:
		if self.normalized is None:
			raise RuntimeError("RenderTree.render must be called before diff")

		renderer = Renderer()
		normalized = renderer.reconcile_tree(self.normalized, new_tree, path="")

		callback_prev = set(self.callbacks.keys())
		callback_next = set(renderer.callbacks.keys())
		callback_add = sorted(callback_next - callback_prev)
		callback_remove = sorted(callback_prev - callback_next)

		render_props_prev = self.render_props
		render_props_next = renderer.render_props
		render_props_add = sorted(render_props_next - render_props_prev)
		render_props_remove = sorted(render_props_prev - render_props_next)

		prefix: list[VDOMOperation] = []

		if callback_add or callback_remove:
			callback_delta: PathDelta = {}
			if callback_add:
				callback_delta["add"] = callback_add
			if callback_remove:
				callback_delta["remove"] = callback_remove
			prefix.append(
				UpdateCallbacksOperation(
					type="update_callbacks", path="", data=callback_delta
				)
			)

		if render_props_add or render_props_remove:
			render_props_delta: PathDelta = {}
			if render_props_add:
				render_props_delta["add"] = render_props_add
			if render_props_remove:
				render_props_delta["remove"] = render_props_remove
			prefix.append(
				UpdateRenderPropsOperation(
					type="update_render_props", path="", data=render_props_delta
				)
			)

		# JSExpr paths use a different update mechanism - they're sent with prop updates
		# since the emitted JS code may change. For now, we track them as path -> code.
		# TODO: Add UpdateJsExprPathsOperation if needed for incremental updates.

		ops = prefix + renderer.operations if prefix else renderer.operations

		self.callbacks = renderer.callbacks
		self.render_props = renderer.render_props
		self.jsexpr_paths = renderer.jsexpr_paths
		self.normalized = normalized
		self.root = normalized

		return ops

	def unmount(self) -> None:
		if self.normalized is not None:
			unmount_element(self.normalized)
			self.normalized = None
		self.callbacks.clear()
		self.render_props.clear()
		self.jsexpr_paths.clear()


@dataclass(slots=True)
class DiffPropsResult:
	normalized: Props
	delta_set: Props
	delta_remove: set[str]
	render_prop_reconciles: list["RenderPropTask"]


class RenderPropTask(NamedTuple):
	key: str
	previous: Element
	current: Element
	path: RenderPath


class Renderer:
	def __init__(self) -> None:
		self.callbacks: Callbacks = {}
		self.render_props: set[str] = set()
		self.jsexpr_paths: dict[str, str] = {}
		self.operations: list[VDOMOperation] = []

	# ------------------------------------------------------------------
	# Rendering helpers
	# ------------------------------------------------------------------

	def render_tree(self, node: Element, path: RenderPath = "") -> tuple[VDOM, Element]:
		if isinstance(node, ComponentNode):
			return self.render_component(node, path)
		if isinstance(node, Node):
			return self.render_node(node, path)
		# Handle JSExpr as children - emit JS code and use "$js" placeholder
		if is_jsexpr(node):
			# Safe cast: is_jsexpr() ensures node is JSExpr | Import | JsFunctionCall
			node_as_jsexpr = cast(
				"JSExpr | Import | JsFunctionCall[*tuple[Any, ...]]", cast(object, node)
			)
			js_code = emit_jsexpr(node_as_jsexpr)
			self.jsexpr_paths[path] = js_code
			return "$js", cast(Element, node)
		return node, node

	def render_component(
		self, component: ComponentNode, path: RenderPath
	) -> tuple[VDOM, ComponentNode]:
		with component.hooks:
			rendered = component.fn(*component.args, **component.kwargs)
		vdom, normalized_child = self.render_tree(rendered, path)
		component.contents = normalized_child
		return vdom, component

	def render_node(self, element: Node, path: RenderPath) -> tuple[VDOMNode, Node]:
		vdom_node: VDOMNode = {"tag": element.tag}
		if element.key is not None:
			vdom_node["key"] = element.key

		props = element.props or {}
		props_result = self.diff_props({}, props, path)
		if props_result.delta_set:
			vdom_node["props"] = props_result.delta_set

		for task in props_result.render_prop_reconciles:
			normalized_value = self.reconcile_tree(
				task.previous, task.current, task.path
			)
			props_result.normalized[task.key] = normalized_value

		element.props = props_result.normalized or None

		children_vdom: list[VDOM] = []
		normalized_children: list[Element] = []
		for idx, child in enumerate(normalize_children(element.children)):
			child_path = join_path(path, idx)
			child_vdom, normalized_child = self.render_tree(child, child_path)
			children_vdom.append(child_vdom)
			normalized_children.append(normalized_child)

		if children_vdom:
			vdom_node["children"] = children_vdom
		element.children = normalized_children

		return vdom_node, element

	# ------------------------------------------------------------------
	# Reconciliation
	# ------------------------------------------------------------------

	def reconcile_tree(
		self,
		previous: Element,
		current: Element,
		path: RenderPath = "",
	) -> Element:
		if not same_node(previous, current):
			unmount_element(previous)
			new_vdom, normalized = self.render_tree(current, path)
			self.operations.append(
				ReplaceOperation(type="replace", path=path, data=new_vdom)
			)
			return normalized

		if isinstance(previous, ComponentNode) and isinstance(current, ComponentNode):
			return self.reconcile_component(previous, current, path)

		if isinstance(previous, Node) and isinstance(current, Node):
			return self.reconcile_element(previous, current, path)

		return current

	def reconcile_component(
		self,
		previous: ComponentNode,
		current: ComponentNode,
		path: RenderPath,
	) -> ComponentNode:
		current.hooks = previous.hooks
		current.contents = previous.contents

		with current.hooks:
			rendered = current.fn(*current.args, **current.kwargs)

		if current.contents is None:
			new_vdom, normalized = self.render_tree(rendered, path)
			current.contents = normalized
			self.operations.append(
				ReplaceOperation(type="replace", path=path, data=new_vdom)
			)
		else:
			current.contents = self.reconcile_tree(current.contents, rendered, path)

		return current

	def reconcile_element(
		self,
		previous: Node,
		current: Node,
		path: RenderPath,
	) -> Node:
		prev_props = previous.props or {}
		new_props = current.props or {}
		props_result = self.diff_props(prev_props, new_props, path)

		if props_result.delta_set or props_result.delta_remove:
			delta: UpdatePropsDelta = {}
			if props_result.delta_set:
				delta["set"] = props_result.delta_set
			if props_result.delta_remove:
				delta["remove"] = sorted(props_result.delta_remove)
			self.operations.append(
				UpdatePropsOperation(type="update_props", path=path, data=delta)
			)

		for task in props_result.render_prop_reconciles:
			normalized_value = self.reconcile_tree(
				task.previous, task.current, task.path
			)
			props_result.normalized[task.key] = normalized_value

		prev_children = normalize_children(previous.children)
		next_children = normalize_children(current.children)
		normalized_children = self.reconcile_children(
			prev_children, next_children, path
		)

		# Mutate the current node to avoid allocations
		current.props = props_result.normalized or None
		current.children = normalized_children
		return current

	def reconcile_children(
		self,
		c1: list[Element],
		c2: list[Element],
		path: RenderPath,
	) -> list[Element]:
		if not c1 and not c2:
			return []

		N1 = len(c1)
		N2 = len(c2)
		norm: list[Element] = [None] * N2
		N = min(N1, N2)
		i = 0
		# Fast path: if elements haven't changed, perform a single pass
		while i < N:
			x1 = c1[i]
			x2 = c2[i]
			if not same_node(x1, x2):
				break  # enter keyed reconciliation
			norm[i] = self.reconcile_tree(x1, x2, join_path(path, i))
			i += 1

		# Exits if previous and current children lists are of the same size and
		# the previous loop did not break. Also works for empty lists.
		if i == N1 == N2:
			return norm

		# Enter keyed reconciliation. We emit the reconciliation op in advance,
		# as further ops will use the post-reconciliation paths.
		op = ReconciliationOperation(
			type="reconciliation", path=path, N=len(c2), new=([], []), reuse=([], [])
		)
		self.operations.append(op)

		# Build key index
		keys_to_old_idx: dict[str, int] = {}
		for j1 in range(i, N1):
			if key := getattr(c1[j1], "key", None):
				keys_to_old_idx[key] = j1

		# Build the reconciliation instructions
		reused = [False] * (N1 - i)
		for j2 in range(i, N2):
			x2 = c2[j2]
			# Case 1: this is a keyed node, try to reuse it if it already existed
			k = getattr(x2, "key", None)
			if k is not None:
				j1 = keys_to_old_idx.get(k)
				if j1 is not None:
					x1 = c1[j1]
					if same_node(x1, x2):
						norm[j2] = self.reconcile_tree(x1, x2, join_path(path, j2))
						reused[j1 - i] = True
						if j1 != j2:
							op["reuse"][0].append(j2)
							op["reuse"][1].append(j1)
						continue
			# Case 2: try to reuse the node at the same position
			if not k and j2 < N1:
				x1 = c1[j2]
				if same_node(x1, x2):
					reused[j2 - i] = True
					norm[j2] = self.reconcile_tree(x1, x2, join_path(path, j2))
					continue

			# Case 3: this is a new node, render it at the new path
			vdom, el = self.render_tree(x2, join_path(path, j2))
			op["new"][0].append(j2)
			op["new"][1].append(vdom)
			norm[j2] = el

		# Unmount old nodes we haven't reused
		for j1 in range(i, N1):
			if not reused[j1 - i]:
				self.unmount_subtree(c1[j1])

		return norm

	# ------------------------------------------------------------------
	# Prop diffing
	# ------------------------------------------------------------------

	def diff_props(
		self,
		previous: Props,
		current: Props,
		path: RenderPath,
	) -> DiffPropsResult:
		updated: Props = {}
		normalized: Props | None = None
		render_prop_tasks: list[RenderPropTask] = []
		removed_keys = set(previous.keys()) - set(current.keys())

		for key, value in current.items():
			old_value = previous.get(key)
			prop_path = join_path(path, key)

			if is_jsexpr(value):
				if isinstance(old_value, (Node, ComponentNode)):
					unmount_element(old_value)
				if normalized is None:
					normalized = current.copy()
				normalized[key] = value
				# Emit the JSExpr in interpreted mode and store it
				js_code = emit_jsexpr(cast("JSExpr | Import", value))
				self.jsexpr_paths[prop_path] = js_code
				# Send a placeholder to the client - the actual value will be computed
				# by evaluating the js_code from jsexpr_paths
				old_js_code = (
					emit_jsexpr(cast("JSExpr | Import", old_value))
					if is_jsexpr(old_value)
					else None
				)
				if old_js_code != js_code:
					updated[key] = "$js"  # Placeholder indicating this is a JSExpr
				continue

			if isinstance(value, (Node, ComponentNode)):
				if normalized is None:
					normalized = current.copy()
				self.render_props.add(prop_path)
				if isinstance(old_value, (Node, ComponentNode)):
					normalized[key] = old_value
					render_prop_tasks.append(
						RenderPropTask(
							key=key,
							previous=old_value,
							current=value,
							path=prop_path,
						)
					)
				else:
					vdom_value, normalized_value = self.render_tree(value, prop_path)
					normalized[key] = normalized_value
					updated[key] = vdom_value
				continue

			if callable(value):
				if isinstance(old_value, (Node, ComponentNode)):
					unmount_element(old_value)
				if normalized is None:
					normalized = current.copy()
				normalized[key] = "$cb"
				register_callback(
					self.callbacks, prop_path, cast(Callable[..., Any], value)
				)
				if old_value != "$cb":
					updated[key] = "$cb"
				continue

			if isinstance(old_value, (Node, ComponentNode)):
				unmount_element(old_value)

			if normalized is not None:
				normalized[key] = value

			if key not in previous or not values_equal(value, old_value):
				updated[key] = value

		for key in removed_keys:
			old_value = previous.get(key)
			if isinstance(old_value, (Node, ComponentNode)):
				unmount_element(old_value)

		normalized_props = normalized if normalized is not None else current.copy()
		return DiffPropsResult(
			normalized=normalized_props,
			delta_set=updated,
			delta_remove=removed_keys,
			render_prop_reconciles=render_prop_tasks,
		)

	# ------------------------------------------------------------------
	# Unmount helper
	# ------------------------------------------------------------------

	def unmount_subtree(self, node: Element) -> None:
		unmount_element(node)


def normalize_children(children: Sequence[Element] | None) -> list[Element]:
	if not children:
		return []
	return list(children)


def register_callback(
	callbacks: Callbacks,
	path: RenderPath,
	fn: Callable[..., Any],
) -> None:
	n_args = len(inspect.signature(fn).parameters)
	callbacks[path] = Callback(fn=fn, n_args=n_args)


def join_path(prefix: RenderPath, path: str | int) -> RenderPath:
	if prefix:
		return f"{prefix}.{path}"
	return str(path)


def same_node(left: Element, right: Element) -> bool:
	if values_equal(left, right):
		return True
	if isinstance(left, Node) and isinstance(right, Node):
		return left.tag == right.tag and left.key == right.key
	if isinstance(left, ComponentNode) and isinstance(right, ComponentNode):
		return left.fn == right.fn and left.key == right.key
	return False


<<<<<<< HEAD
def lis(seq: list[int]) -> list[int]:
	if not seq:
		return []
	tails: list[int] = []
	prev: list[int] = [-1] * len(seq)
	for i, v in enumerate(seq):
		lo, hi = 0, len(tails)
		while lo < hi:
			mid = (lo + hi) // 2
			if seq[tails[mid]] < v:
				lo = mid + 1
			else:
				hi = mid
		if lo > 0:
			prev[i] = tails[lo - 1]
		if lo == len(tails):
			tails.append(i)
		else:
			tails[lo] = i
	lis_indices: list[int] = []
	k = tails[-1] if tails else -1
	while k != -1:
		lis_indices.append(k)
		k = prev[k]
	lis_indices.reverse()
	return lis_indices
=======
def _css_ref_token(ref: CssReference) -> str:
	return f"{ref.module.id}:{ref.name}"
>>>>>>> bcb0023d


def unmount_element(element: Element) -> None:
	if isinstance(element, ComponentNode):
		if element.contents is not None:
			unmount_element(element.contents)
			element.contents = None
		element.hooks.unmount()
		return

	if isinstance(element, Node):
		props = element.props or {}
		for value in props.values():
			if isinstance(value, (Node, ComponentNode)):
				unmount_element(value)
		for child in normalize_children(element.children):
			unmount_element(child)
		element.children = []
		return

	# Primitive -> nothing to unmount<|MERGE_RESOLUTION|>--- conflicted
+++ resolved
@@ -584,39 +584,6 @@
 	return False
 
 
-<<<<<<< HEAD
-def lis(seq: list[int]) -> list[int]:
-	if not seq:
-		return []
-	tails: list[int] = []
-	prev: list[int] = [-1] * len(seq)
-	for i, v in enumerate(seq):
-		lo, hi = 0, len(tails)
-		while lo < hi:
-			mid = (lo + hi) // 2
-			if seq[tails[mid]] < v:
-				lo = mid + 1
-			else:
-				hi = mid
-		if lo > 0:
-			prev[i] = tails[lo - 1]
-		if lo == len(tails):
-			tails.append(i)
-		else:
-			tails[lo] = i
-	lis_indices: list[int] = []
-	k = tails[-1] if tails else -1
-	while k != -1:
-		lis_indices.append(k)
-		k = prev[k]
-	lis_indices.reverse()
-	return lis_indices
-=======
-def _css_ref_token(ref: CssReference) -> str:
-	return f"{ref.module.id}:{ref.name}"
->>>>>>> bcb0023d
-
-
 def unmount_element(element: Element) -> None:
 	if isinstance(element, ComponentNode):
 		if element.contents is not None:
