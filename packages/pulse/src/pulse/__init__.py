--- conflicted
+++ resolved
@@ -346,7 +346,6 @@
     HTMLWBRProps as HTMLWBRProps,
     WebViewAttributes as WebViewAttributes,
 )
-<<<<<<< HEAD
 
 # HTML Tags
 from pulse.html.tags import (
@@ -478,18 +477,6 @@
     mask as mask,
     pattern as pattern,
     use as use,
-=======
-from .serializer import serialize, deserialize
-from .vdom import (
-    Child,
-    Component,
-    ComponentNode,
-    Element,
-    Node,
-    Primitive,
-    VDOMNode,
-    component,
->>>>>>> 698d13a4
 )
 
 # Middleware
@@ -592,7 +579,7 @@
 from pulse.request import PulseRequest as PulseRequest
 
 # Serializer
-from pulse.serializer_v3 import serialize as serialize, deserialize as deserialize
+from pulse.serializer import serialize as serialize, deserialize as deserialize
 
 # VDOM
 from pulse.vdom import (
