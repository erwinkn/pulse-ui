"""
Reactive state system for Pulse UI.

This module provides the base State class and reactive property system
that enables automatic re-rendering when state changes.
"""

from abc import ABC, ABCMeta
from enum import IntEnum
<<<<<<< HEAD
from typing import Any, Callable, Generic, Iterator, Never, TypeVar
=======
from typing import Any, Callable, Generic, Never, Optional, TypeVar
>>>>>>> 04ae0b18

from pulse.query import QueryProperty
from pulse.reactive import (
    Computed,
    Effect,
    Scope,
    Signal,
)
from pulse.reactive_extensions import ReactiveProperty

T = TypeVar("T")


class StateProperty(ReactiveProperty):
    pass


class ComputedProperty(Generic[T]):
    """
    Descriptor for computed properties on State classes.
    """

    def __init__(self, name: str, fn: "Callable[[State], T]"):
        self.name = name
        self.private_name = f"__computed_{name}"
        # The computed_template holds the original method
        self.fn = fn

    def get_computed(self, obj) -> Computed[T]:
        if not isinstance(obj, State):
            raise ValueError(
                f"Computed property {self.name} defined on a non-State class"
            )
        if not hasattr(obj, self.private_name):
            # Create the computed on first access for this instance
            bound_method = self.fn.__get__(obj, obj.__class__)
            new_computed = Computed(
                bound_method,
                name=f"{obj.__class__.__name__}.{self.name}",
            )
            setattr(obj, self.private_name, new_computed)
        return getattr(obj, self.private_name)

    def __get__(self, obj: Any, objtype: Any = None) -> T:
        if obj is None:
            return self  # type: ignore

        return self.get_computed(obj).read()

    def __set__(self, obj: Any, value: Any) -> Never:
        raise AttributeError(f"Cannot set computed property '{self.name}'")


class StateEffect(Generic[T]):
    def __init__(
        self,
        fn: "Callable[[State], T]",
        name: Optional[str] = None,
        immediate: bool = False,
        lazy: bool = False,
        on_error: "Callable[[Exception], None] | None" = None,
        deps: "list[Signal | Computed] | None" = None,
    ):
        self.fn = fn
        self.name = name
        self.immediate = immediate
        self.on_error = on_error
        self.lazy = lazy
        self.deps = deps

    def initialize(self, state: "State", name: str):
        bound_method = self.fn.__get__(state, state.__class__)
        effect = Effect(
            bound_method,
            name=self.name or f"{state.__class__.__name__}.{name}",
            immediate=self.immediate,
            lazy=self.lazy,
            on_error=self.on_error,
            deps=self.deps,
        )
        setattr(state, name, effect)


class StateMeta(ABCMeta):
    """
    Metaclass that automatically converts annotated attributes into reactive properties.
    """

    def __new__(mcs, name: str, bases: tuple, namespace: dict, **kwargs):
        annotations = namespace.get("__annotations__", {})

        # 1) Turn annotated fields into StateProperty descriptors
        for attr_name in annotations:
            # Do not wrap private/dunder attributes as reactive
            if attr_name.startswith("_"):
                continue
            default_value = namespace.get(attr_name)
            namespace[attr_name] = StateProperty(attr_name, default_value)

        # 2) Turn non-annotated plain values into StateProperty descriptors
        for attr_name, value in list(namespace.items()):
            # Do not wrap private/dunder attributes as reactive
            if attr_name.startswith("_"):
                continue
            # Skip if already set as a descriptor we care about
            if isinstance(
                value, (StateProperty, ComputedProperty, StateEffect, QueryProperty)
            ):
                continue
            # Skip common callables and descriptors
            if callable(value) or isinstance(
                value, (staticmethod, classmethod, property)
            ):
                continue
            # Convert plain class var into a StateProperty
            namespace[attr_name] = StateProperty(attr_name, value)

        return super().__new__(mcs, name, bases, namespace)

    def __call__(cls, *args, **kwargs):
        # Create the instance (runs __new__ and the class' __init__)
        instance = super().__call__(*args, **kwargs)
        # Ensure state effects are initialized even if user __init__ skipped super().__init__
        try:
            initializer = getattr(instance, "_initialize")
        except AttributeError:
            return instance
        initializer()
        return instance


class StateStatus(IntEnum):
    UNINITIALIZED = 0
    INITIALIZING = 1
    INITIALIZED = 2


STATE_STATUS_FIELD = "__pulse_status__"


class State(ABC, metaclass=StateMeta):
    """
    Base class for reactive state objects.

    Define state properties using type annotations:

    ```python
    class CounterState(ps.State):
        count: int = 0
        name: str = "Counter"

        @ps.computed
        def double_count(self):
            return self.count * 2

        @ps.effect
        def print_count(self):
            print(f"Count is now: {self.count}")
    ```

    Properties will automatically trigger re-renders when changed.
    """

    def __init__(self):
        """Initializes the state and registers effects."""
        self._initialize()

    def __setattr__(self, name: str, value: Any) -> None:
        if (
            # Allow writing private/internal attributes
            name.startswith("_")
            # Allow writing during initialization
            or getattr(self, STATE_STATUS_FIELD, StateStatus.UNINITIALIZED)
            == StateStatus.INITIALIZING
        ):
            super().__setattr__(name, value)
            return

        # Route reactive properties through their descriptor
        cls_attr = getattr(self.__class__, name, None)
        if isinstance(cls_attr, ReactiveProperty):
            cls_attr.__set__(self, value)
            return

        if isinstance(cls_attr, ComputedProperty):
            raise AttributeError(f"Cannot set computed property '{name}'")

        # Reject all other public writes
        raise AttributeError(
            f"Cannot set non-reactive property '{name}' on {self.__class__.__name__}. "
            f"To make '{name}' reactive, declare it with a type annotation at the class level: "
            f"'{name}: <type> = <default_value>'"
            f"Otherwise, make it private with an underscore: 'self._{name} = <value>'"
        )

    def _initialize(self):
        # Idempotent: avoid double-initialization when subclass calls super().__init__
        status = getattr(self, STATE_STATUS_FIELD, StateStatus.UNINITIALIZED)
        if status == StateStatus.INITIALIZED:
            return
        if status == StateStatus.INITIALIZING:
            raise RuntimeError(
                "Circular state initialization, this is a Pulse internal error"
            )
        setattr(self, STATE_STATUS_FIELD, StateStatus.INITIALIZING)

        self._scope = Scope()
        with self._scope:
            # Traverse MRO so effects declared on base classes are also initialized
            for cls in self.__class__.__mro__:
                if cls is State or cls is ABC:
                    continue
                for name, attr in cls.__dict__.items():
                    # If the attribute is shadowed in a subclass with a non-StateEffect, skip
                    if getattr(self.__class__, name, attr) is not attr:
                        continue
                    # Validate query properties have a key defined
                    if isinstance(attr, QueryProperty):
                        # Initialize query now so Effect exists and can be managed by hooks
                        attr.initialize(self)
                    if isinstance(attr, StateEffect):
                        attr.initialize(self, name)

        setattr(self, STATE_STATUS_FIELD, StateStatus.INITIALIZED)

    def properties(self) -> Iterator[Signal]:
        """Iterate over the state's `Signal` instances, including base classes."""
        seen: set[str] = set()
        for cls in self.__class__.__mro__:
            if cls in (State, ABC):
                continue
            for name, prop in cls.__dict__.items():
                if name in seen:
                    continue
                if isinstance(prop, ReactiveProperty):
                    seen.add(name)
                    yield prop.get_signal(self)

    def computeds(self) -> Iterator[Computed]:
        """Iterate over the state's `Computed` instances, including base classes."""
        seen: set[str] = set()
        for cls in self.__class__.__mro__:
            if cls in (State, ABC):
                continue
            for name, comp_prop in cls.__dict__.items():
                if name in seen:
                    continue
                if isinstance(comp_prop, ComputedProperty):
                    seen.add(name)
                    yield comp_prop.get_computed(self)

    def effects(self):
        """Iterate over the state's `Effect` instances."""
        for value in self.__dict__.values():
            if isinstance(value, Effect):
                yield value
            # if isinstance(value,QueryProperty):
            #     value.

    def dispose(self):
        disposed = set()
        for value in self.__dict__.values():
            if isinstance(value, Effect):
                value.dispose()
                disposed.add(value)

        # TODO: remove this debug check
        if len(set(self._scope.effects) - disposed) > 0:
            raise RuntimeError(
                f"State.dispose() missed effects defined on its Scope: {[e.name for e in self._scope.effects]}"
            )

    def __repr__(self) -> str:
        """Return a developer-friendly representation of the state."""
        props: list[str] = []

        # Include StateProperty values from MRO
        seen: set[str] = set()
        for cls in self.__class__.__mro__:
            if cls in (State, ABC):
                continue
            for name, value in cls.__dict__.items():
                if name in seen:
                    continue
                if isinstance(value, ReactiveProperty):
                    seen.add(name)
                    prop_value = getattr(self, name)
                    props.append(f"{name}={prop_value!r}")

        # Include ComputedProperty values from MRO
        seen.clear()
        for cls in self.__class__.__mro__:
            if cls in (State, ABC):
                continue
            for name, value in cls.__dict__.items():
                if name in seen:
                    continue
                if isinstance(value, ComputedProperty):
                    seen.add(name)
                    prop_value = getattr(self, name)
                    props.append(f"{name}={prop_value!r} (computed)")

        return f"<{self.__class__.__name__} {' '.join(props)}>"

    def __str__(self) -> str:
        """Return a user-friendly representation of the state."""
        return self.__repr__()<|MERGE_RESOLUTION|>--- conflicted
+++ resolved
@@ -7,11 +7,7 @@
 
 from abc import ABC, ABCMeta
 from enum import IntEnum
-<<<<<<< HEAD
-from typing import Any, Callable, Generic, Iterator, Never, TypeVar
-=======
-from typing import Any, Callable, Generic, Never, Optional, TypeVar
->>>>>>> 04ae0b18
+from typing import Any, Callable, Generic,Iterator, Never, Optional, TypeVar
 
 from pulse.query import QueryProperty
 from pulse.reactive import (
